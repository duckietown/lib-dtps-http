# Book settings
# Learn more at https://jupyterbook.org/customize/config.html

title: DTPS HTTP libraries
author: The Duckietown Team
logo: logo.png
# Patterns to skip when building the book. Can be glob-style (e.g. "*skip.ipynb")
exclude_patterns: ["_build", "Thumbs.db", ".DS_Store", "**.ipynb_checkpoints"]

# Force re-execution of notebooks on each build.
# See https://jupyterbook.org/content/execute.html
execute:
  execute_notebooks: force

# Define the name of the latex output file for PDF builds
latex:
  latex_documents:
    targetname: book.tex

# Add a bibtex file so that we can create citations
bibtex_bibfiles:
  - references.bib

# Information about where the book exists on the web
repository:
  url: https://github.com/duckietown/lib-dtps-http
  path_to_book: docs

# Add GitHub buttons to your book
# See https://jupyterbook.org/customize/config.html#add-a-link-to-your-repository
html:
  favicon: _images/favicon.ico
  use_issues_button: true
  use_repository_button: true
  use_edit_page_button: true
  extra_navbar: ""

sphinx:
  extra_extensions:
<<<<<<< HEAD
  - "sphinx.ext.autodoc"
=======
    - 'sphinx.ext.autodoc'
    - 'sphinx.ext.napoleon'
>>>>>>> f7871256
  config:
    intersphinx_mapping: {}<|MERGE_RESOLUTION|>--- conflicted
+++ resolved
@@ -37,11 +37,7 @@
 
 sphinx:
   extra_extensions:
-<<<<<<< HEAD
-  - "sphinx.ext.autodoc"
-=======
     - 'sphinx.ext.autodoc'
     - 'sphinx.ext.napoleon'
->>>>>>> f7871256
   config:
     intersphinx_mapping: {}